# MAI Storage - System Architecture

**Version**: Phase 12 Complete  
**Last Updated**: January 2025  
**System Status**: Production-Ready Agentic RAG Platform

## Overview

MAI Storage is an enterprise-grade **Agentic RAG (Retrieval Augmented Generation)** system that combines traditional retrieval techniques with intelligent multi-step reasoning workflows. Built with Next.js, FastAPI, and LangGraph, the system provides both Traditional and Agentic RAG capabilities with comprehensive evaluation, monitoring, and deployment infrastructure.

## Core Architecture Principles

### 🎯 **Agentic vs Traditional RAG**
- **Traditional RAG**: Single-pass Query → Retrieve → Generate → Cite
- **Agentic RAG**: Multi-step Planner → Retrieve → Synthesize → Verifier → Refine

### 🏗️ **Microservices Design**
- **Frontend**: Next.js 14 with streaming UI and real-time trace visualization
- **Backend**: FastAPI with async processing and comprehensive middleware
- **Infrastructure**: Docker Compose orchestration with production monitoring

### 🔄 **Event-Driven Architecture**
- **Streaming**: NDJSON events for real-time user feedback
- **Tracing**: Complete workflow visibility with step-by-step execution logs
- **Monitoring**: Prometheus metrics and structured logging

---

## System Components

### 🌐 Frontend Architecture (`apps/web/`)

#### Next.js Application Structure
```
apps/web/
├── pages/
│   ├── chat.js                 # Main chat interface
│   ├── eval.js                 # Evaluation dashboard
│   ├── index.js                # Landing page
│   └── api/
│       └── chat/stream.js      # Proxy to FastAPI
├── src/components/
│   ├── ChatInput.js            # User input component
│   ├── ChatStream.js           # Streaming response handler
│   ├── AgentTrace.js           # Workflow visualization
│   ├── ContextPanel.js         # Source document display
│   ├── ModeToggle.js           # Traditional vs Agentic toggle
│   └── SourceBadge.js          # Citation hover cards
└── styles/
    └── globals.css             # Tailwind + custom styles
```

#### Key Features
- **Streaming Interface**: Real-time token streaming with NDJSON parsing
- **Dual Mode Support**: Toggle between Traditional and Agentic RAG
- **Citation Visualization**: Sentence-level citations with hover previews
- **Agent Trace Panel**: Step-by-step workflow execution timeline
- **Dark Mode**: Persistent user preference with system detection

#### Data Flow
```mermaid
graph LR
    A[User Input] --> B[ChatInput Component]
    B --> C[API Proxy]
    C --> D[FastAPI Backend]
    D --> E[Streaming Response]
    E --> F[ChatStream Parser]
    F --> G[UI Updates]
    
    subgraph "UI Components"
        G --> H[Message Display]
        G --> I[Agent Trace]
        G --> J[Citations]
        G --> K[Context Panel]
    end
```

### 🚀 Backend Architecture (`services/rag_api/`)

#### FastAPI Application Structure
```
services/rag_api/
├── main.py                     # FastAPI app with middleware stack
├── models.py                   # Pydantic data models
├── graph.py                    # LangGraph agentic workflow
├── rag_baseline.py             # Traditional RAG implementation
├── retrieval.py                # Hybrid retrieval engine
├── citer.py                    # Sentence-level citation engine
├── llm_client.py               # OpenAI client wrapper
├── monitoring.py               # Prometheus metrics
├── middleware.py               # Security & performance middleware
├── logging_config.py           # Structured logging setup
├── tools.py                    # Utility functions
├── cache.py                    # Multi-layer caching
├── context_condenser.py        # Context optimization
├── prompts/                    # LLM prompt templates
│   ├── baseline.py
│   ├── planner.py
│   └── verifier.py
└── eval/                       # Evaluation framework
    └── run_ragas.py            # RAGAS metrics evaluation
```

#### Core Services

##### 1. **Hybrid Retrieval Engine** (`retrieval.py`)
- **Dense Search**: OpenAI `text-embedding-3-small` with Qdrant vectors
- **Sparse Search**: In-memory BM25 scoring with TF-IDF algorithms
<<<<<<< HEAD
- **Sparse Search**: In-memory BM25 scoring with TF-IDF algorithms
=======
>>>>>>> c9a9e2f5
- **Fusion**: Reciprocal Rank Fusion (RRF) for optimal ranking
- **Reranking**: BGE-reranker-v2 cross-encoder for precision
- **Diversification**: Maximal Marginal Relevance (MMR) for variety

```python
# Retrieval Pipeline
query → embed → [dense_search, bm25_search] → rrf_fusion → rerank → mmr → results
```

##### 2. **Agentic Workflow Engine** (`graph.py`)
Built with LangGraph StateGraph for complex multi-step reasoning:

```mermaid
graph TD
    A[User Query] --> B[Planner Node]
    B --> C[Query Analysis & Decomposition]
    C --> D[Retriever Node]
    D --> E[Hybrid Search Execution]
    E --> F[Synthesizer Node]
    F --> G[Multi-Source Response Generation]
    G --> H[Verifier Node]
    H --> I{Quality Check}
    I -->|Pass| J[Citation Engine]
    I -->|Needs Refinement| K[Refinement Loop]
    K --> D
    J --> L[Final Response]
```

**Agent Components**:
- **Planner**: Query decomposition, key concept extraction, search strategy
- **Retriever**: Executes hybrid search based on plan
- **Synthesizer**: Generates comprehensive answers from multiple sources
- **Verifier**: Validates faithfulness, coverage, and quality
- **Citation Engine**: Sentence-level attribution with confidence scoring

##### 3. **Traditional RAG System** (`rag_baseline.py`)
Single-pass implementation for baseline comparison:
```python
query → retrieve → context_assembly → llm_generate → chunk_citations
```

##### 4. **Citation Engine** (`citer.py`)
Sentence-level attribution system:
- **Post-hoc Attribution**: Sentence embeddings mapped to supporting chunks
- **Confidence Scoring**: Cosine similarity with thresholds
- **Text Span Highlighting**: Precise source location marking
- **Low-confidence Warning**: ⚠️ markers for uncertain claims

#### Middleware Stack

##### Security & Performance (`middleware.py`)
```python
SecurityHeadersMiddleware()      # CORS, CSP, HSTS, XSS protection
RateLimitMiddleware()           # Request throttling per IP
RequestSizeLimitMiddleware()    # Payload size protection
CircuitBreakerMiddleware()      # Dependency failure isolation
ErrorBoundaryMiddleware()       # Graceful error handling
```

##### Monitoring & Observability (`monitoring.py`, `logging_config.py`)
- **Structured Logging**: JSON format with correlation IDs
- **Prometheus Metrics**: Request latency, token usage, cache hit rates
- **Performance Tracking**: P50/P95 latency, memory usage, CPU utilization
- **Health Checks**: Multi-level validation with dependency status

### 🗃️ Data Layer

#### Vector Database (Qdrant)
```yaml
Configuration:
  Collection: mai_storage_vectors
  Vector Size: 1536 (text-embedding-3-small)
  Distance: Cosine
  HNSW Parameters:
    M: 48              # Graph connectivity
    efConstruction: 256 # Index building accuracy
    efSearch: 128      # Query time accuracy
```

#### Search Infrastructure (In-Memory BM25)
<<<<<<< HEAD
#### Search Infrastructure (In-Memory BM25)
=======
>>>>>>> c9a9e2f5
```yaml
BM25 Configuration:
  k1: 1.2           # Term frequency saturation
  b: 0.75           # Length normalization
  Implementation: In-memory TF-IDF
  Index: Built dynamically from Qdrant documents
  Performance: <1ms for cached queries
  Persistence: Memory-based with LRU caching
<<<<<<< HEAD
  Implementation: In-memory TF-IDF
  Index: Built dynamically from Qdrant documents
  Performance: <1ms for cached queries
  Persistence: Memory-based with LRU caching
=======
>>>>>>> c9a9e2f5
```

#### Caching Architecture (`cache.py`)
**5-Layer Caching Strategy**:
1. **Query Embedding Cache**: Redis with 24h TTL
2. **Candidate Cache**: Top-100 candidates with 1h TTL  
3. **Reranker Cache**: Cross-encoder scores with 6h TTL
4. **LLM Response Cache**: Generated answers with 24h TTL
5. **Prompt Template Cache**: In-memory compiled templates

---

## Data Flow Architecture

### Traditional RAG Workflow
```mermaid
sequenceDiagram
    participant U as User
    participant W as Web App
    participant A as API
    participant R as Retriever
    participant Q as Qdrant
    participant L as LLM
    participant C as Citation Engine

    U->>W: Submit Query
    W->>A: POST /chat/stream?agentic=false
    A->>R: HybridRetriever.retrieve()
    
    par Parallel Search
        R->>Q: Dense Vector Search
        Q->>R: Vector Results
        R->>Q: Get Documents (for BM25)
        Q->>R: Document Data
        R->>R: Build BM25 Index + Search
        R->>R: BM25 Results
    end
    
    R->>R: RRF Fusion + Reranking + MMR
    R->>A: Top-k Results
    A->>L: Generate Response
    L->>A: Generated Answer
    A->>C: Attribute Citations
    C->>A: Sentence Citations
    A->>W: Stream NDJSON Events
    W->>U: Display Response + Citations
```

### Agentic RAG Workflow
```mermaid
sequenceDiagram
    participant U as User
    participant W as Web App
    participant A as API
    participant G as LangGraph
    participant P as Planner
    participant R as Retriever
    participant S as Synthesizer
    participant V as Verifier
    participant L as LLM

    U->>W: Submit Complex Query
    W->>A: POST /chat/stream?agentic=true
    A->>G: agentic_rag_instance.run()
    
    Note over G: Initialize AgentState with workflow config
    G->>P: Planner Node Execution
    P->>L: Analyze Query & Create Plan
    L->>P: Plan Content
    P->>P: Extract Key Concepts & Sub-queries
    P->>G: Planning Complete (emit trace event)
    
    G->>R: Retriever Node Execution
    R->>R: Execute Hybrid Search for Sub-queries
    R->>R: Deduplicate & Rerank Combined Results
    R->>G: Retrieved Context (emit sources event)
    
    G->>S: Synthesizer Node Execution
    S->>L: Generate Answer from Context
    L->>S: Generated Response + Token Usage
    S->>S: Optional Sentence-level Citations
    S->>G: Answer Complete (emit completion event)
    
    G->>V: Verifier Node Execution
    V->>L: Validate Quality & Faithfulness
    L->>V: Verification Assessment
    V->>G: Verification Complete (emit verification event)
    
    alt Needs Refinement & Under Max Limit
        V->>G: needs_refinement = True, increment count
        G->>P: Loop Back to Planner Node
        Note over G: Refined strategy with updated context
        Note over P,V: Repeat entire workflow cycle
    else Quality Approved or Max Refinements Reached
        V->>G: Workflow Complete
    end
    
    G->>A: Final AgentState with Complete Trace
    A->>A: Stream ALL Trace Events Post-Completion
    A->>W: NDJSON Event Stream (step_start, step_complete, sources, verification, metrics, done)
    W->>U: Real-time Agent Timeline Display
```

---

## Model Configuration

### LLM Configuration
```yaml
Primary Model: gpt-4o-mini
Usage:
  - Baseline RAG Generation
  - Agentic Planner Node
  - Agentic Synthesizer Node  
  - Agentic Verifier Node
  
Temperature: 0.7
Max Tokens: 4096
Timeout: 30s
Retry Strategy: Exponential backoff (3 attempts)
```

### Embedding Model
```yaml
Model: text-embedding-3-small
Dimensions: 1536
Usage:
  - Document Chunking
  - Query Embedding
  - Citation Attribution
  
Batch Size: 100
Cache TTL: 24h
Normalization: L2 (for cosine similarity)
```

### Reranking Model  
```yaml
Model: bge-reranker-v2-m3
Type: Cross-encoder
Usage: Final candidate reranking
Top Candidates: 100 → 15
Batch Size: 32
Device: CPU (ONNX optimized)
```

---

## Performance Characteristics

### Latency Targets
```yaml
Traditional RAG:
  P50: <400ms
  P95: <800ms
  
Agentic RAG:
  P50: <1200ms  
  P95: <2500ms
  
Retrieval Only:
  P50: <200ms
  P95: <400ms
```

### Throughput Capacity
```yaml
Concurrent Users: 50+
Requests/Second: 100+
Cache Hit Rate: 85%+
Memory Usage: <2GB
CPU Usage: <70%
```

### Quality Metrics
```yaml
RAGAS Scores:
  Faithfulness: >0.85
  Answer Relevancy: >0.80
  Context Precision: >0.75
  Context Recall: >0.70

Retrieval Metrics:
  Recall@10: >0.85
  nDCG@10: >0.75
  MRR: >0.70
```

---

## Deployment Architecture

### Development Environment
```bash
# Local Development Stack
make setup              # Environment configuration
make start-infra        # Qdrant only (BM25 in-memory)
make start-infra-full   # Qdrant + Elasticsearch (optional)
<<<<<<< HEAD
make start-infra        # Qdrant only (BM25 in-memory)
make start-infra-full   # Qdrant + Elasticsearch (optional)
=======
>>>>>>> c9a9e2f5
make start-api         # FastAPI development server
make start-web         # Next.js development server
```

### Production Deployment

#### Container Architecture
```yaml
Services:
  - web-app:           # Next.js on Vercel
      replicas: auto-scale
      domain: app.maistorage.com
      
  - rag-api:           # FastAPI on Docker
      replicas: 3
      port: 8000
      health: /health
      
  - qdrant:            # Vector database
      replicas: 1
      persistence: enabled
      port: 6333
      
  - elasticsearch:     # Search engine (optional - for enhanced BM25)
<<<<<<< HEAD
  - elasticsearch:     # Search engine (optional - for enhanced BM25)
=======
>>>>>>> c9a9e2f5
      replicas: 1  
      persistence: enabled
      port: 9200
      profiles: optional
<<<<<<< HEAD
      profiles: optional
=======
>>>>>>> c9a9e2f5
      
  - prometheus:        # Metrics collection
      replicas: 1
      port: 9090
```

#### Infrastructure Components
```yaml
Load Balancer: nginx/Traefik
SSL: Let's Encrypt
Monitoring: Prometheus + Grafana
Logging: ELK Stack
Backup: Automated Qdrant snapshots
Auto-scaling: CPU/Memory based
```

---

## Security Architecture

### Authentication & Authorization
- **API Keys**: OpenAI API key management
- **Rate Limiting**: Per-IP request throttling
- **Input Validation**: Pydantic model validation
- **Size Limits**: Request payload protection

### Data Security
- **Privacy**: No persistent user data storage
- **Encryption**: TLS 1.3 for all communications
- **Secrets**: Environment variable management
- **Audit**: Comprehensive request logging

### Security Headers
```yaml
Content-Security-Policy: strict-dynamic
X-Frame-Options: DENY
X-Content-Type-Options: nosniff
Strict-Transport-Security: max-age=31536000
X-XSS-Protection: 1; mode=block
```

---

## Monitoring & Observability

### Metrics Collection
```yaml
Application Metrics:
  - Request latency (P50, P95, P99)
  - Token usage and costs
  - Cache hit rates
  - Error rates and types
  
System Metrics:
  - CPU and memory usage
  - Disk I/O and storage
  - Network throughput
  - Database connections
  
Business Metrics:
  - Query complexity distribution
  - Agentic vs Traditional usage
  - Citation accuracy rates
  - User satisfaction indicators
```

### Alerting Strategy
```yaml
Critical Alerts:
  - API downtime (>1 minute)
  - High error rate (>5%)
  - Memory usage (>80%)
  - Response time degradation (>2x baseline)
  
Warning Alerts:
  - Cache hit rate drop (<70%)
  - Queue depth increase
  - Dependency health issues
  - Unusual traffic patterns
```

### Logging Framework
```yaml
Format: Structured JSON
Fields:
  - timestamp
  - correlation_id
  - level (INFO/WARN/ERROR)
  - service
  - endpoint
  - user_agent
  - processing_time
  - token_usage
  - cache_status
  - error_details
```

---

## Quality Assurance

### Testing Strategy
```yaml
Unit Tests: 53 tests (100% passing)
  - Text splitters and chunking logic
  - Retrieval algorithms (RRF, MMR, BM25)
  - Citation engine attribution
  
Integration Tests: End-to-end workflows
  - Traditional RAG pipeline
  - Agentic workflow execution
  - Streaming response handling
  
Edge Case Tests: Robustness validation
  - Ambiguous acronyms
  - Typos and misspellings
  - Conflicting information
  - Malformed inputs
  
Performance Tests: Load and latency
  - Concurrent user simulation
  - Memory usage monitoring
  - Cache performance validation
```

### Evaluation Framework
```yaml
RAGAS Metrics:
  - Faithfulness: LLM hallucination detection
  - Answer Relevancy: Query-response alignment
  - Context Precision: Relevant chunks in top-k
  - Context Recall: Coverage of ground truth
  
Retrieval Metrics:
  - Recall@k: Relevant documents retrieved
  - nDCG@k: Ranking quality assessment
  - MRR: Mean reciprocal rank
  
Citation Metrics:
  - Attribution accuracy
  - Confidence calibration
  - Text span precision
```

---

## Scalability Considerations

### Horizontal Scaling
- **Stateless API**: Multiple FastAPI replicas
- **Database Scaling**: Qdrant cluster mode
- **Cache Distribution**: Redis cluster
- **Load Balancing**: Round-robin with health checks

### Vertical Scaling
- **Memory Optimization**: Efficient embedding storage
- **CPU Optimization**: ONNX model acceleration
- **I/O Optimization**: Async processing throughout
- **Network Optimization**: Connection pooling

### Future Enhancements
- **Multi-language Support**: International embeddings
- **Advanced Chunking**: Semantic boundary detection
- **Hybrid Models**: Local + Cloud LLM orchestration
- **Real-time Updates**: Live document indexing
- **Advanced Analytics**: User behavior insights

---

## Technology Stack Summary

### Core Technologies
```yaml
Frontend:
  - Framework: Next.js 14 (Pages Router)
  - Styling: Tailwind CSS + shadcn/ui
  - State: React hooks + localStorage
  - Streaming: Fetch API + ReadableStream
  
Backend:
  - Framework: FastAPI + Uvicorn
  - Async: asyncio + aiohttp
  - Workflow: LangGraph StateGraph
  - Validation: Pydantic v2
  
AI/ML:
  - LLM: OpenAI GPT-4o-mini
  - Embeddings: text-embedding-3-small
  - Reranker: BGE-reranker-v2-m3
  - Framework: LangChain components
  
Data:
  - Vector DB: Qdrant
  - Search: In-memory BM25 (Elasticsearch optional)
<<<<<<< HEAD
  - Search: In-memory BM25 (Elasticsearch optional)
=======
>>>>>>> c9a9e2f5
  - Cache: Redis (production)
  - Memory: In-memory (development)
  
Infrastructure:
  - Containers: Docker + Compose
  - Monitoring: Prometheus + Grafana
  - Deployment: Vercel (web) + Docker (api)
  - CI/CD: GitHub Actions
```

---

This architecture provides a robust, scalable, and maintainable foundation for enterprise-grade agentic RAG applications, combining cutting-edge AI capabilities with production-ready infrastructure and comprehensive quality assurance.<|MERGE_RESOLUTION|>--- conflicted
+++ resolved
@@ -106,10 +106,6 @@
 ##### 1. **Hybrid Retrieval Engine** (`retrieval.py`)
 - **Dense Search**: OpenAI `text-embedding-3-small` with Qdrant vectors
 - **Sparse Search**: In-memory BM25 scoring with TF-IDF algorithms
-<<<<<<< HEAD
-- **Sparse Search**: In-memory BM25 scoring with TF-IDF algorithms
-=======
->>>>>>> c9a9e2f5
 - **Fusion**: Reciprocal Rank Fusion (RRF) for optimal ranking
 - **Reranking**: BGE-reranker-v2 cross-encoder for precision
 - **Diversification**: Maximal Marginal Relevance (MMR) for variety
@@ -190,10 +186,6 @@
 ```
 
 #### Search Infrastructure (In-Memory BM25)
-<<<<<<< HEAD
-#### Search Infrastructure (In-Memory BM25)
-=======
->>>>>>> c9a9e2f5
 ```yaml
 BM25 Configuration:
   k1: 1.2           # Term frequency saturation
@@ -202,13 +194,6 @@
   Index: Built dynamically from Qdrant documents
   Performance: <1ms for cached queries
   Persistence: Memory-based with LRU caching
-<<<<<<< HEAD
-  Implementation: In-memory TF-IDF
-  Index: Built dynamically from Qdrant documents
-  Performance: <1ms for cached queries
-  Persistence: Memory-based with LRU caching
-=======
->>>>>>> c9a9e2f5
 ```
 
 #### Caching Architecture (`cache.py`)
@@ -407,11 +392,6 @@
 make setup              # Environment configuration
 make start-infra        # Qdrant only (BM25 in-memory)
 make start-infra-full   # Qdrant + Elasticsearch (optional)
-<<<<<<< HEAD
-make start-infra        # Qdrant only (BM25 in-memory)
-make start-infra-full   # Qdrant + Elasticsearch (optional)
-=======
->>>>>>> c9a9e2f5
 make start-api         # FastAPI development server
 make start-web         # Next.js development server
 ```
@@ -436,18 +416,10 @@
       port: 6333
       
   - elasticsearch:     # Search engine (optional - for enhanced BM25)
-<<<<<<< HEAD
-  - elasticsearch:     # Search engine (optional - for enhanced BM25)
-=======
->>>>>>> c9a9e2f5
       replicas: 1  
       persistence: enabled
       port: 9200
       profiles: optional
-<<<<<<< HEAD
-      profiles: optional
-=======
->>>>>>> c9a9e2f5
       
   - prometheus:        # Metrics collection
       replicas: 1
@@ -642,10 +614,6 @@
 Data:
   - Vector DB: Qdrant
   - Search: In-memory BM25 (Elasticsearch optional)
-<<<<<<< HEAD
-  - Search: In-memory BM25 (Elasticsearch optional)
-=======
->>>>>>> c9a9e2f5
   - Cache: Redis (production)
   - Memory: In-memory (development)
   
